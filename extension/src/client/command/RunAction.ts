--- conflicted
+++ resolved
@@ -22,12 +22,7 @@
 import * as vscode from "vscode"
 
 import { Commands, OutputChannels } from "../constants"
-<<<<<<< HEAD
 import { ConfigurationManager, EnvironmentManager } from "../system"
-import { ClientWindow } from "../ui"
-=======
-import { ConfigurationManager, EnvironmentManager } from "../manager"
->>>>>>> c267c4e3
 import { Command } from "./Command"
 
 const IIFE_WRAPPER_PATTERN = /\(function\s*\(\)\s*{([\s\S]*)}\);?/
