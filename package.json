--- conflicted
+++ resolved
@@ -459,21 +459,12 @@
     "@typescript-eslint/parser": "^1.9.0",
     "codecov": "^3.5.0",
     "eslint": "^5.16.0",
-<<<<<<< HEAD
-    "eslint-config-prettier": "^4.2.0",
-    "eslint-plugin-header": "^3.0.0",
-    "eslint-plugin-import": "^2.17.2",
-    "eslint-plugin-prettier": "^3.0.1",
-    "fancy-log": "^1.3.3",
-    "gulp": "^4.0.1",
-=======
     "eslint-config-prettier": "^4.3.0",
     "eslint-plugin-header": "^3.0.0",
     "eslint-plugin-import": "^2.17.2",
     "eslint-plugin-prettier": "^3.1.0",
     "fancy-log": "^1.3.3",
     "gulp": "^4.0.0",
->>>>>>> c5ffe8d8
     "gulp-eslint": "^5.0.0",
     "gulp-github-release": "^1.2.1",
     "gulp-if": "^2.0.2",
@@ -485,16 +476,9 @@
     "prettier": "^1.17.0",
     "publish-release": "^1.6.0",
     "pull-release-notes": "^1.2.0",
-<<<<<<< HEAD
-    "ts-jest": "^24.0.2",
-    "typescript": "^3.4.5",
-    "vsce": "^1.54.0",
-    "vscode": "^1.1.26"
-=======
     "ts-jest": "^24.0.0",
     "typescript": "~3.4.5",
     "vsce": "^1.62.0"
->>>>>>> c5ffe8d8
   },
   "dependencies": {
     "adm-zip": "^0.4.13",
